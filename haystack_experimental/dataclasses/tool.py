--- conflicted
+++ resolved
@@ -4,12 +4,8 @@
 
 import inspect
 from dataclasses import asdict, dataclass
-<<<<<<< HEAD
 from pathlib import Path
 from typing import Any, Callable, Dict, Union
-=======
-from typing import Any, Callable, Dict, Optional
->>>>>>> 58d9b579
 
 from haystack.lazy_imports import LazyImport
 from haystack.utils import deserialize_callable, serialize_callable
